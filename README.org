# FatTable

~FatTable~ is a gem that treats tables as a data type. It provides methods for
constructing tables from a variety of sources, building them row-by-row,
extracting rows, columns, and cells, and performing aggregate operations on
columns. It also provides as set of SQL-esque methods for manipulating table
objects: ~select~ for filtering by columns or for creating new columns, ~where~
for filtering by rows, ~order_by~ for sorting rows, ~distinct~ for eliminating
duplicate rows, ~group_by~ for aggregating multiple rows into single rows and
applying column aggregate methods to ungrouped columns, a collection of ~join~
methods for combining tables, and more.

Furthermore, ~FatTable~ provides methods for formatting tables and producing
output that targets various output media: text, ANSI terminals, ruby data
structures, LaTeX tables, Emacs org-mode tables, and more. The formatting
methods can specify cell formatting in a way that is uniform across all the
output methods and can also decorate the output with any number of footers,
including group footers. ~FatTable~ applies formatting directives to the extent
they makes sense for the output medium and treats other formatting directives as
no-ops.

~FatTable~ can be used to perform operations on data that are naturally best
conceived of as tables, which in my experience is quite often. It can also serve
as a foundation for providing reporting functions where flexibility about the
output medium can be quite useful. Finally ~FatTable~ can be used within Emacs
~org-mode~ files in code blocks targeting the Ruby language. Org mode tables are
presented to a ruby code block as an array of arrays, so ~FatTable~ can read
them in with its ~.from_aoa~ constructor. A ~FatTable~ table can output as an
array of arrays with its ~.to_aoa~ output function and will be rendered in an
org-mode buffer as an org-table, ready for processing by other code blocks.

* Installation

Add this line to your application's Gemfile:

#+BEGIN_SRC ruby
  gem 'fat_table'
#+END_SRC

And then execute:

#+BEGIN_SRC sh
  $ bundle
#+END_SRC

Or install it yourself as:

#+BEGIN_SRC sh
  $ gem install fat_table
#+END_SRC

* Usage

** Anatomy of a Table

*** Columns

~FatTable::Table~ objects consist of an array of ~FatTable::Column~ objects.
Each ~Column~ has a header, a type, and an array of items, all of the given type
or nil. There are only five permissible types for a ~Column~:

1. Boolean (for holding ruby ~TrueClass~ and ~FalseClass~ objects),
2. DateTime (for holding ruby ~DateTime~ or ~Date~ objects),
3. Numeric (for holding ruby ~Integer~, ~Rational~, or ~BigDecimal~ objects),
4. String (for ruby String objects), or
5. NilClass (for the undetermined column type).

When a ~Table~ is constructed from an external source, all ~Columns~ start out
having a type of ~NilClass~, that is, their type is as yet undetermined. When a
string or object of one of the four determined types is added to a ~Column~, it
fixes the type of the column and all further items added to the ~Column~ must
either be nil (indicating no value) or be capable of being coerced to the
column's type. Otherwise, ~FatTable~ raises an exception.

Items of input must be either one of the permissible ruby objects or strings. If
they are strings, ~FatTable~ attempts to parse them as one of the permissible
types as follows:

- Boolean :: the strings, 't', 'true', 'yes', or 'y', regardless of case, are
     interpreted as ~TrueClass~ and the strings, 'f', 'false', 'no', or 'n',
     regardless of case, are interpreted as ~FalseClass~, in either case
     resulting in a Boolean column. Empty strings in a column already having a
     Boolean type are converted to nil.
- DateTime :: strings that contain patterns of 'yyyy-mm-dd' or 'yyyy/mm/dd' will
     be interpreted as a ~DateTime~ or a ~Date~ (if there are no sub-day time
     components present). The number of digits in the month and day can be one
     or two, but the year component must be four digits. Any time components are
     valid if they can be properly interpreted by ~DateTime.parse~. Org mode
     timestamps, active or inactive, are valid input strings for DateTime
     columns. Empty strings in a column already having the DateTime type are
     converted to nil.
- Numeric :: all commas ',', underscores, '_', and '$' dollar signs are removed
     from the string and if the remaining string can be interpreted as a
     ~Numeric~, it will be. It is interpreted as an ~Integer~ if there are no
     decimal places in the remaining string, as a ~Rational~ if the string has
     the form '<number>:<number>' or '<number>/<number>', or as a ~BigDecimal~
     if there is a decimal point in the remaining string. Empty strings in a
     column already having the Numeric type are converted to nil.
- String :: if all else fails, ~FatTable~ applies ~#to_s~ to the input value
     and, treats it as an item of type ~String~.  Empty strings in a column
     already having the String type are kept as empty strings.
- NilClass :: until the input contains a non-blank string that can be parsed as
     one of the other types, it has this type, meaning that the type is still
     open. A column comprised completely of blank strings or nils will retain
     the ~NilClass~ type.

*** Headers

Headers for the columns are formed from the input.  If they are strings or
respond to ~#to_s~, they are converted to symbols by

- converting to a string with ~#to_s#,
- converting any run of blanks to an underscore '_',
- removing any characters that are not letters, numbers, or underscores, and
- lowercasing all remaining letters

Thus, a header of 'Date' become ~:date:, a header of 'Id Number' becomes,
~:id_number~, etc. When referring to a column in code, you must use the symbol
form of the header.

If no sensible headers can be discerned from the input, headers of the form
:col_1, :col_2, etc., are synthesized.

*** Groups

The rows of a table can be sub-divided into groups, either from markers in the
input or as a result of certain operations. There is only one level of grouping,
so ~FatTable~ has no concept of sub-groups. Groups can be shown on output with
rules or 'hlines' that underline the last row in each group, and you can
decorate the output with group footers that summarize the columns in each group.

** Constructing Tables

*** Empty Tables

You can create an empty table with ~FatTable.new~, and then add rows with the
~<<~ operator and a Hash:

#+BEGIN_SRC ruby
  tab = FatTable.new
  tab << { a: 1, b: 2, c: '<2017-01-21>', d: 'f', e: '' }
  tab << { a: 3.14, b: 2.17, c: '[2016-01-21 Thu]', d: 'Y', e: nil }
#+END_SRC

After this, the table will have column headers ~:a~, ~:b~, ~:c~, ~:d~, and ~:e~.
Column, ~:a~ and ~:b~ will have type Numeric, column ~:c~ will have type
~DateTime~, and column ~:f~ will have type ~Boolean~. Column ~:e~ will still
have an open type. Notice that dates can be wrapped in brackets as in org-mode
time stamps.

*** From CSV or Org Mode files or strings

Tables can also be read from ~.csv~ files or files containing ~org-mode~ tables.
In the case of org-mode files, ~FatTable~ skips through the file until it finds
a line that look like a table, that is it begins with any number of spaces
followed by ~'|-'. The first row is taken as the header row in either case, and
the headers are converted to symbols as described above.  Only the first table
in the file is read.

Likewise, ~FatTable~ can construct a table from a string containing a ~.csv~ or
org-mode table.

#+BEGIN_SRC ruby
      tab1 = FatTable.from_csv_file('~/data.csv')
      tab2 = FatTable.from_org_file('~/project.org')

      csv_body = <<-EOS
    Ref,Date,Code,RawShares,Shares,Price,Info
    1,2006-05-02,P,5000,5000,8.6000,2006-08-09-1-I
    2,2006-05-03,P,5000,5000,8.4200,2006-08-09-1-I
    3,2006-05-04,P,5000,5000,8.4000,2006-08-09-1-I
    4,2006-05-10,P,8600,8600,8.0200,2006-08-09-1-D
    5,2006-05-12,P,10000,10000,7.2500,2006-08-09-1-D
    6,2006-05-12,P,2000,2000,6.7400,2006-08-09-1-I
    EOS

      tab3 = FatTable.from_csv_string(csv_body)

      org_body = <<-EOS
  .* Smith Transactions
  :PROPERTIES:
  :TABLE_EXPORT_FILE: smith.csv
  :END:

  #+TBLNAME: smith_tab
  | Ref |       Date | Code |     Raw | Shares |    Price | Info    |
  |-----+------------+------+---------+--------+----------+---------|
  |  29 | 2013-05-02 | P    | 795,546 |  2,609 |  1.18500 | ENTITY1 |
  |  30 | 2013-05-02 | P    | 118,186 |    388 | 11.85000 | ENTITY1 |
  |  31 | 2013-05-02 | P    | 340,948 |  1,926 |  1.18500 | ENTITY2 |
  |  32 | 2013-05-02 | P    |  50,651 |    286 | 11.85000 | ENTITY2 |
  |  33 | 2013-05-20 | S    |  12,000 |     32 | 28.28040 | ENTITY3 |
  |  34 | 2013-05-20 | S    |  85,000 |    226 | 28.32240 | ENTITY3 |
  |  35 | 2013-05-20 | S    |  33,302 |     88 | 28.63830 | ENTITY3 |
  |  36 | 2013-05-23 | S    |   8,000 |     21 | 27.10830 | ENTITY3 |
  |  37 | 2013-05-23 | S    |  23,054 |     61 | 26.80150 | ENTITY3 |
  |  38 | 2013-05-23 | S    |  39,906 |    106 | 25.17490 | ENTITY3 |
  |  39 | 2013-05-29 | S    |  13,459 |     36 | 24.74640 | ENTITY3 |
  |  40 | 2013-05-29 | S    |  15,700 |     42 | 24.77900 | ENTITY3 |
  |  41 | 2013-05-29 | S    |  15,900 |     42 | 24.58020 | ENTITY3 |
  |  42 | 2013-05-30 | S    |   6,679 |     18 | 25.04710 | ENTITY3 |

  .* Another Heading
  EOS

      tab4 = FatTable.from_org_string(org_body)
#+END_SRC


*** From Arrays of Arrays

Rather than read the table from text, you can also initialize a table directly
from ruby data structures.  First, you can build a table from an array of
arrays:

#+BEGIN_SRC ruby
  aoa =
    [['Ref', 'Date', 'Code', 'Raw', 'Shares', 'Price', 'Info', 'Bool'],
     [1, '2013-05-02', 'P', 795_546.20, 795_546.2, 1.1850, 'ENTITY1', 'T'],
     [2, '2013-05-02', 'P', 118_186.40, 118_186.4, 11.8500, 'ENTITY1', 'T'],
     [7, '2013-05-20', 'S', 12_000.00, 5046.00, 28.2804, 'ENTITY3', 'F'],
     [8, '2013-05-20', 'S', 85_000.00, 35_742.50, 28.3224, 'ENTITY3', 'T'],
     [9, '2013-05-20', 'S', 33_302.00, 14_003.49, 28.6383, 'ENTITY3', 'T'],
     [10, '2013-05-23', 'S', 8000.00, 3364.00, 27.1083, 'ENTITY3', 'T'],
     [11, '2013-05-23', 'S', 23_054.00, 9694.21, 26.8015, 'ENTITY3', 'F'],
     [12, '2013-05-23', 'S', 39_906.00, 16_780.47, 25.1749, 'ENTITY3', 'T'],
     [13, '2013-05-29', 'S', 13_459.00, 5659.51, 24.7464, 'ENTITY3', 'T'],
     [14, '2013-05-29', 'S', 15_700.00, 6601.85, 24.7790, 'ENTITY3', 'F'],
     [15, '2013-05-29', 'S', 15_900.00, 6685.95, 24.5802, 'ENTITY3', 'T'],
     [16, '2013-05-30', 'S', 6_679.00, 2808.52, 25.0471, 'ENTITY3', 'T']]
tab = FatTable.from_aoa(aoa)
#+END_SRC

This method of building a table is particularly useful in dealing with Emacs
org-mode code blocks.  Tables in org-mode are passed to code blocks as arrays of
arrays.  Likewise, a result of a code block in the form of an array of arrays is
displayed as an org-mode table:

#+BEGIN_EXAMPLE
#+NAME: trades1
| Ref  |       Date | Code |  Price | G10 | QP10 | Shares |    LP |     QP |   IPLP |   IPQP |
|------+------------+------+--------+-----+------+--------+-------+--------+--------+--------|
| T001 | 2016-11-01 | P    | 7.7000 | T   | F    |    100 |    14 |     86 | 0.2453 | 0.1924 |
| T002 | 2016-11-01 | P    | 7.7500 | T   | F    |    200 |    28 |    172 | 0.2453 | 0.1924 |
| T003 | 2016-11-01 | P    | 7.5000 | F   | T    |    800 |   112 |    688 | 0.2453 | 0.1924 |
| T004 | 2016-11-01 | S    | 7.5500 | T   | F    |   6811 |   966 |   5845 | 0.2453 | 0.1924 |
| T005 | 2016-11-01 | S    | 7.5000 | F   | F    |   4000 |   572 |   3428 | 0.2453 | 0.1924 |
| T006 | 2016-11-01 | S    | 7.6000 | F   | T    |   1000 |   143 |    857 | 0.2453 | 0.1924 |
| T007 | 2016-11-01 | S    | 7.6500 | T   | F    |    200 |    28 |    172 | 0.2453 | 0.1924 |
| T008 | 2016-11-01 | P    | 7.6500 | F   | F    |   2771 |   393 |   2378 | 0.2453 | 0.1924 |
| T009 | 2016-11-01 | P    | 7.6000 | F   | F    |   9550 |  1363 |   8187 | 0.2453 | 0.1924 |
| T010 | 2016-11-01 | P    | 7.5500 | F   | T    |   3175 |   451 |   2724 | 0.2453 | 0.1924 |
| T011 | 2016-11-02 | P    | 7.4250 | T   | F    |    100 |    14 |     86 | 0.2453 | 0.1924 |
| T012 | 2016-11-02 | P    | 7.5500 | F   | F    |   4700 |   677 |   4023 | 0.2453 | 0.1924 |
| T013 | 2016-11-02 | P    | 7.3500 | T   | T    |  53100 |  7656 |  45444 | 0.2453 | 0.1924 |
| T014 | 2016-11-02 | P    | 7.4500 | F   | T    |   5847 |   835 |   5012 | 0.2453 | 0.1924 |
| T015 | 2016-11-02 | P    | 7.7500 | F   | F    |    500 |    72 |    428 | 0.2453 | 0.1924 |
| T016 | 2016-11-02 | P    | 8.2500 | T   | T    |    100 |    14 |     86 | 0.2453 | 0.1924 |

#+HEADER: :colnames no
:#+BEGIN_SRC ruby :var tab=trades1
  require 'fat_table'
  tab = FatTable.from_aoa(tab).where('shares > 500')
  FatTable.to_aoa(tab)
:#+END_SRC

#+RESULTS:
| Ref  |       Date | Code | Price | G10 | QP10 | Shares |   Lp |    Qp |   Iplp |   Ipqp |
|------+------------+------+-------+-----+------+--------+------+-------+--------+--------|
| T003 | 2016-11-01 | P    |   7.5 | F   | T    |    800 |  112 |   688 | 0.2453 | 0.1924 |
| T004 | 2016-11-01 | S    |  7.55 | T   | F    |   6811 |  966 |  5845 | 0.2453 | 0.1924 |
| T005 | 2016-11-01 | S    |   7.5 | F   | F    |   4000 |  572 |  3428 | 0.2453 | 0.1924 |
| T006 | 2016-11-01 | S    |   7.6 | F   | T    |   1000 |  143 |   857 | 0.2453 | 0.1924 |
| T008 | 2016-11-01 | P    |  7.65 | F   | F    |   2771 |  393 |  2378 | 0.2453 | 0.1924 |
| T009 | 2016-11-01 | P    |   7.6 | F   | F    |   9550 | 1363 |  8187 | 0.2453 | 0.1924 |
| T010 | 2016-11-01 | P    |  7.55 | F   | T    |   3175 |  451 |  2724 | 0.2453 | 0.1924 |
| T012 | 2016-11-02 | P    |  7.55 | F   | F    |   4700 |  677 |  4023 | 0.2453 | 0.1924 |
| T013 | 2016-11-02 | P    |  7.35 | T   | T    |  53100 | 7656 | 45444 | 0.2453 | 0.1924 |
| T014 | 2016-11-02 | P    |  7.45 | F   | T    |   5847 |  835 |  5012 | 0.2453 | 0.1924 |
#+END_EXAMPLE

This example illustrates several things:

1. The named org-mode table, 'trades1', can be passed into a ruby code block
   using the '~:var tab=trades1~' header argument to the code block; that makes
   the variable ~tab~ available to the code block as an array of arrays, which
   ~FatTable~ then uses to initialize the table.
2. The code block requires that you set '~:colnames no~ in the header arguments.
   This suppresses org-mode's own processing of the header line so that
   ~FatTable~ can see the headers.  Failure to do this will cause an error.
3. The table is subjected to some processing, in this case selecting those rows
   where the number of shares is greater than 500.  More on that later.
4. ~FatTable~ passes back to org-mode an array of arrays using the
   ~FatTable.to_aoa~ function. As we'll see below, this method can also take a
   block to which formatting instructions and footers can be attached.

*** From Arrays of Hashes

A second ruby structure that can be used to initialize a ~FatTable~ table is an
array of ruby Hashes.  Each hash represents a row of the table, and the headers
of the table are take from the keys of the hashes.  Accordingly, all the hashes
should have the same keys.

#+BEGIN_SRC ruby
aoh = [
  { ref: 'T001', date: '2016-11-01', code: 'P', price: '7.7000',  shares: 100 },
  { ref: 'T002', date: '2016-11-01', code: 'P', price: 7.7500,  shares: 200 },
  { ref: 'T003', date: '2016-11-01', code: 'P', price: 7.5000,  shares: 800 },
  { ref: 'T004', date: '2016-11-01', code: 'S', price: 7.5500,  shares: 6811 },
  { ref: 'T005', date: Date.today, code: 'S', price: 7.5000,  shares: 4000 },
  { ref: 'T006', date: '2016-11-01', code: 'S', price: 7.6000,  shares: 1000 },
  { ref: 'T007', date: '2016-11-01', code: 'S', price: 7.6500,  shares: 200 },
  { ref: 'T008', date: '2016-11-01', code: 'P', price: 7.6500,  shares: 2771 },
  { ref: 'T009', date: '2016-11-01', code: 'P', price: 7.6000,  shares: 9550 },
  { ref: 'T010', date: '2016-11-01', code: 'P', price: 7.5500,  shares: 3175 },
  { ref: 'T011', date: '2016-11-02', code: 'P', price: 7.4250,  shares: 100 },
  { ref: 'T012', date: '2016-11-02', code: 'P', price: 7.5500,  shares: 4700 },
  { ref: 'T013', date: '2016-11-02', code: 'P', price: 7.3500,  shares: 53100 },
  { ref: 'T014', date: '2016-11-02', code: 'P', price: 7.4500,  shares: 5847 },
  { ref: 'T015', date: '2016-11-02', code: 'P', price: 7.7500,  shares: 500 },
  { ref: 'T016', date: '2016-11-02', code: 'P', price: 8.2500,  shares: 100 }
]
tab = FatTable.from_aoh(aoh)
#+END_SRC

Notice that the values can either be ruby objects, such as ~Date.today~, or
strings that can parsed into one of the permissible column types.

*** From SQL queries

Another way to initialize a ~FatTable~ table is with the results of a SQL query.
~FatTable~ uses the ~dbi~ gem to query databases.  In this case, you must first
set the database parameters to be used for the queries.

#+BEGIN_SRC ruby
  require 'fat_table'
  FatTable.set_db(driver: 'Pg',
                  database: 'XXX_development',
                  user: 'dtd',
                  password: 'slflpowert',
                  host: 'localhost',
                  socket: '/tmp/.s.PGSQL.5432')
  tab = FatTable.from_sql('select * from trades;')
#+END_SRC

Some of the parameters to the ~.set_db~ function have defaults. The driver
defaults to 'Pg' for postgresql and the socket defaults to '/tmp/.s.PGSQL.5432'
if the host is 'localhost', which it is by default. If the host is not
'localhost', the dsn uses a port rather than a socket and defaults to port
'5432'. While user and password default to nil, the database parameter is
required.

The ~.set_db~ function need only be set once, and the database handle it creates
will be used for all subsequent ~.from_sql~ calls.

** Accessing Parts of Tables
*** Rows

A ~FatTable~ table is an Enumerable, yielding each row of the table as a Hash
keyed on the header symbols.  The method ~Table#rows~ returns an Array of the rows as
Hashes as well.

You can also use indexing to access a row of the table by number. Using an
integer index returns a Hash of the given row. Thus, ~tab[20]~ returns the 21st
data row of the table, while ~tab[0]~ returns the first row and tab[-1] returns
the last row.

*** Columns

If the index provided to ~[]~ is a string or a symbol, it returns an Array of
the items of the column with that header. Thus, ~tab[:ref]~ returns an Array of
all the items of the table's ~:ref~ column.

*** Cells

The two forms of indexing can be combined to access individual cells of the
table:
#+BEGIN_SRC ruby
  tab[13]         # => Hash of the 14th row
  tab[:date]      # => Array of all Dates in the :date column
  tab[13][:date]  # => The Date in the 14th row
  tab[:date][13]  # => The Date in the 14th row; indexes can be in either order.
#+END_SRC

*** Other table attributes

#+BEGIN_SRC ruby
  tab.headers       # => an Array of the headers in symbol form
  tab.types         # => an Array of the column types
  tab.size          # => the number of rows in the table
  tab.empty?        # => is the table empty?
  tab.column?(head) # => does the table have a column with the given header?
  tab.groups        # => return an Array of an Array of row Hashes.
#+END_SRC

** Operations on Tables

Once you have one or more tables, you will likely want to perform operations on
them. The operations provided by ~FatTable~ are the subject of this section.
Before getting into the operations, though, there are a couple of issues that
cut across all or many of the operations.

First, tables are by and large immutable objects. Each operation creates a new
table without affecting the input tables. Where this is not the case, it will be
noted below.

Second, because each operation results in a ~FatTable::Table~ object, the
operations are chainable.

Third, ~FatTable::Table~ objects can have "groups" of rows within the table.
These can be decorated with hlines and group footers on output. Some of these
operations result in marking group boundaries in the result table, others remove
group boundaries that may have existed in the input table. Operations that
either create or remove groups will also be noted below.

Finally, the operations are for the most part patterned on SQL table operations,
but when expressions play a role, you write them using ruby syntax rather than
SQL, or worse, a totally new made-up language.

*** Example Input Table

For illustration purposes, we'll assume that the following table is, read into a
ruby variable called 'trades' using one of the input methods above.  We have
given the table groups, marked by the hlines below, to illustrate the affect of
operations on groups if applicable.

#+BEGIN_EXAMPLE
#+NAME: trades
| Ref  |       Date | Code |  Price | G10 | QP10 | Shares |    LP |     QP |   IPLP |   IPQP |
|------+------------+------+--------+-----+------+--------+-------+--------+--------+--------|
| T001 | 2016-11-01 | P    | 7.7000 | T   | F    |    100 |    14 |     86 | 0.2453 | 0.1924 |
| T002 | 2016-11-01 | P    | 7.7500 | T   | F    |    200 |    28 |    172 | 0.2453 | 0.1924 |
| T003 | 2016-11-01 | P    | 7.5000 | F   | T    |    800 |   112 |    688 | 0.2453 | 0.1924 |
|------+------------+------+--------+-----+------+--------+-------+--------+--------+--------|
| T004 | 2016-11-01 | S    | 7.5500 | T   | F    |   6811 |   966 |   5845 | 0.2453 | 0.1924 |
| T005 | 2016-11-01 | S    | 7.5000 | F   | F    |   4000 |   572 |   3428 | 0.2453 | 0.1924 |
| T006 | 2016-11-01 | S    | 7.6000 | F   | T    |   1000 |   143 |    857 | 0.2453 | 0.1924 |
| T007 | 2016-11-01 | S    | 7.6500 | T   | F    |    200 |    28 |    172 | 0.2453 | 0.1924 |
| T008 | 2016-11-01 | P    | 7.6500 | F   | F    |   2771 |   393 |   2378 | 0.2453 | 0.1924 |
| T009 | 2016-11-01 | P    | 7.6000 | F   | F    |   9550 |  1363 |   8187 | 0.2453 | 0.1924 |
|------+------------+------+--------+-----+------+--------+-------+--------+--------+--------|
| T010 | 2016-11-01 | P    | 7.5500 | F   | T    |   3175 |   451 |   2724 | 0.2453 | 0.1924 |
| T011 | 2016-11-02 | P    | 7.4250 | T   | F    |    100 |    14 |     86 | 0.2453 | 0.1924 |
| T012 | 2016-11-02 | P    | 7.5500 | F   | F    |   4700 |   677 |   4023 | 0.2453 | 0.1924 |
| T013 | 2016-11-02 | P    | 7.3500 | T   | T    |  53100 |  7656 |  45444 | 0.2453 | 0.1924 |
|------+------------+------+--------+-----+------+--------+-------+--------+--------+--------|
| T014 | 2016-11-02 | P    | 7.4500 | F   | T    |   5847 |   835 |   5012 | 0.2453 | 0.1924 |
| T015 | 2016-11-02 | P    | 7.7500 | F   | F    |    500 |    72 |    428 | 0.2453 | 0.1924 |
| T016 | 2016-11-02 | P    | 8.2500 | T   | T    |    100 |    14 |     86 | 0.2453 | 0.1924 |
#+END_EXAMPLE

*** Select

With the ~select~ method, you can select which existing columns should appear in
the output table and create new columns in the output table that are a function
of existing and new columns.

Here we select three existing columns by simply passing header symbols in the
order we want them to appear in the output. Thus, one use of =select= is to
filter and permute the order of existing columns. The =select= method preserves
any group boundaries present in the input table.
#+BEGIN_SRC ruby
  trades.select(:price, :ref, :shares)
#+END_SRC

#+BEGIN_EXAMPLE
<<<<<<< HEAD
| Price | Ref  | Shares |
|-------+------+--------|
|   7.7 | T001 |    100 |
|  7.75 | T002 |    200 |
|   7.5 | T003 |    800 |
|-------+------+--------|
|  7.55 | T004 |   6811 |
|   7.5 | T005 |   4000 |
|   7.6 | T006 |   1000 |
|  7.65 | T007 |    200 |
|  7.65 | T008 |   2771 |
|   7.6 | T009 |   9550 |
|-------+------+--------|
|  7.55 | T010 |   3175 |
| 7.425 | T011 |    100 |
|  7.55 | T012 |   4700 |
|  7.35 | T013 |  53100 |
|-------+------+--------|
|  7.45 | T014 |   5847 |
|  7.75 | T015 |    500 |
|  8.25 | T016 |    100 |
=======
| Ref  | Price | Shares |
|------+-------+--------|
| T001 |   7.7 |    100 |
| T002 |  7.75 |    200 |
| T003 |   7.5 |    800 |
|------+-------+--------|
| T004 |  7.55 |   6811 |
| T005 |   7.5 |   4000 |
| T006 |   7.6 |   1000 |
| T007 |  7.65 |    200 |
| T008 |  7.65 |   2771 |
| T009 |   7.6 |   9550 |
|------+-------+--------|
| T010 |  7.55 |   3175 |
| T011 | 7.425 |    100 |
| T012 |  7.55 |   4700 |
| T013 |  7.35 |  53100 |
|------+-------+--------|
| T014 |  7.45 |   5847 |
| T015 |  7.75 |    500 |
| T016 |  8.25 |    100 |
>>>>>>> 67501b57
#+END_EXAMPLE

*** Where

*** Order_by

*** Group_by

*** Join

*** Union, Intersect, and Except

*** Uniq (aka Distinct)

*** Nogroups

** Formatting Tables

* Development

After checking out the repo, run `bin/setup` to install dependencies. Then, run
`rake spec` to run the tests. You can also run `bin/console` for an interactive
prompt that will allow you to experiment.

To install this gem onto your local machine, run `bundle exec rake install`. To
release a new version, update the version number in `version.rb`, and then run
`bundle exec rake release`, which will create a git tag for the version, push
git commits and tags, and push the `.gem` file to
[rubygems.org](https://rubygems.org).

* Contributing

Bug reports and pull requests are welcome on GitHub at
https://github.com/ddoherty03/fat_table.<|MERGE_RESOLUTION|>--- conflicted
+++ resolved
@@ -459,12 +459,12 @@
 order we want them to appear in the output. Thus, one use of =select= is to
 filter and permute the order of existing columns. The =select= method preserves
 any group boundaries present in the input table.
+
 #+BEGIN_SRC ruby
   trades.select(:price, :ref, :shares)
 #+END_SRC
 
 #+BEGIN_EXAMPLE
-<<<<<<< HEAD
 | Price | Ref  | Shares |
 |-------+------+--------|
 |   7.7 | T001 |    100 |
@@ -486,29 +486,6 @@
 |  7.45 | T014 |   5847 |
 |  7.75 | T015 |    500 |
 |  8.25 | T016 |    100 |
-=======
-| Ref  | Price | Shares |
-|------+-------+--------|
-| T001 |   7.7 |    100 |
-| T002 |  7.75 |    200 |
-| T003 |   7.5 |    800 |
-|------+-------+--------|
-| T004 |  7.55 |   6811 |
-| T005 |   7.5 |   4000 |
-| T006 |   7.6 |   1000 |
-| T007 |  7.65 |    200 |
-| T008 |  7.65 |   2771 |
-| T009 |   7.6 |   9550 |
-|------+-------+--------|
-| T010 |  7.55 |   3175 |
-| T011 | 7.425 |    100 |
-| T012 |  7.55 |   4700 |
-| T013 |  7.35 |  53100 |
-|------+-------+--------|
-| T014 |  7.45 |   5847 |
-| T015 |  7.75 |    500 |
-| T016 |  8.25 |    100 |
->>>>>>> 67501b57
 #+END_EXAMPLE
 
 *** Where
